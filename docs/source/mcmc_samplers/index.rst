--- conflicted
+++ resolved
@@ -27,10 +27,6 @@
     rao_blackwell_ac_mcmc
     relativistic_mcmc
     slice_doubling_mcmc
-<<<<<<< HEAD
     slice_rank_shrinking_mcmc
     slice_stepout_mcmc
-=======
-    slice_stepout_mcmc
-    summary_mcmc
->>>>>>> 94fdae4c
+    summary_mcmc