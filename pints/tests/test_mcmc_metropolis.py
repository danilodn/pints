--- conflicted
+++ resolved
@@ -94,12 +94,8 @@
         mcmc = pints.MetropolisRandomWalkMCMC(x0)
 
         # One round of ask-tell must have been run
-<<<<<<< HEAD
-        self.assertRaises(RuntimeError, mcmc.replace, x0, 1)
-=======
         self.assertRaisesRegex(
             RuntimeError, 'already running', mcmc.replace, x0, 1)
->>>>>>> 9dd19c6d
 
         mcmc.ask()
 
@@ -111,9 +107,6 @@
         mcmc.replace([1, 2, 3], 10)
 
         # New position must have correct size
-<<<<<<< HEAD
-        self.assertRaises(ValueError, mcmc.replace, [1, 2], 1)
-=======
         self.assertRaisesRegex(
             ValueError, '`current` has the wrong dimensions',
             mcmc.replace, [1, 2], 1)
@@ -126,7 +119,6 @@
         self.assertRaisesRegex(
             ValueError, '`proposed` has the wrong dimensions',
             mcmc.replace, [1, 2, 3], 3, [3, 4])
->>>>>>> 9dd19c6d
 
         # Proposal can be changed too
         mcmc.ask()
